package org.citopt.connde.web.rest;

import org.citopt.connde.RestConfiguration;
import org.citopt.connde.domain.component.Actuator;
import org.citopt.connde.domain.component.Sensor;
<<<<<<< HEAD
=======
import org.citopt.connde.domain.device.Device;
import org.citopt.connde.domain.adapter.Adapter;
>>>>>>> 5e932877
import org.citopt.connde.repository.ActuatorRepository;
import org.citopt.connde.repository.DeviceRepository;
import org.citopt.connde.repository.SensorRepository;
import org.citopt.connde.service.NetworkService;
import org.citopt.connde.service.deploy.SSHDeployer;
import org.springframework.beans.factory.annotation.Autowired;
import org.springframework.data.rest.webmvc.RepositoryLinksResource;
import org.springframework.hateoas.ResourceProcessor;
import org.springframework.http.HttpStatus;
import org.springframework.http.ResponseEntity;
import org.springframework.web.bind.annotation.PathVariable;
import org.springframework.web.bind.annotation.RequestMapping;
import org.springframework.web.bind.annotation.RequestMethod;
import org.springframework.web.bind.annotation.RestController;

import java.io.IOException;
import java.text.SimpleDateFormat;
import java.util.Date;

/**
 * @author rafaelkperes
 */
@RestController
@RequestMapping(RestConfiguration.BASE_PATH)
public class RestApiController implements ResourceProcessor<RepositoryLinksResource> {

    @Autowired
    private NetworkService networkService;

    @Autowired
    private SSHDeployer sshDeployer;

    @Autowired
    private SensorRepository sensorRepository;

    @Autowired
    private ActuatorRepository actuatorRepository;

    @Autowired
    private DeviceRepository addressRepository;

    @Override
    public RepositoryLinksResource process(RepositoryLinksResource resource) {
        return resource;
    }

    @RequestMapping(value = "/deploy/sensor/{id}", method = RequestMethod.GET)
    public ResponseEntity<Boolean> isRunningSensor(@PathVariable(value = "id") String id) {
        //Retrieve sensor from repository
        Sensor sensor = sensorRepository.findOne(id);

        // Sensor not found?
        if (sensor == null) {
            return new ResponseEntity<Boolean>(HttpStatus.NOT_FOUND);
        }

        //Determine component status
        Boolean result;
        try {
            result = sshDeployer.isComponentRunning(sensor);
        } catch (IOException e) {
            return new ResponseEntity<Boolean>(HttpStatus.INTERNAL_SERVER_ERROR);
        }

        return new ResponseEntity<Boolean>(result, HttpStatus.OK);
    }

    @RequestMapping(value = "/deploy/sensor/{id}", method = RequestMethod.POST, params = {})
    public ResponseEntity<String> deploySensor(
            @PathVariable(value = "id") String id) {
        //Retrieve sensor from repository
        Sensor sensor = sensorRepository.findOne(id);

        // Sensor not found?
        if (sensor == null) {
            return new ResponseEntity<String>(HttpStatus.NOT_FOUND);
        }

<<<<<<< HEAD
        //Deploy component
        try {
            sshDeployer.deployComponent(sensor);
=======
        Device device = sensor.getDevice();
        Adapter adapter = sensor.getAdapter();

        if (device == null || adapter == null) {
            // Device or adapter not setted
            return new ResponseEntity<String>(HttpStatus.BAD_REQUEST);
        }
        
        Device deviceInRepo = addressRepository.findByMacAddress(device.getMacAddress());
        if (deviceInRepo == null) {
            // Device not setted
            return new ResponseEntity<String>(HttpStatus.BAD_REQUEST);
        }        
        String deviceIp = deviceInRepo.getIpAddress();
        String username = deviceInRepo.getUsername();
        if (username == null) {
            username = SSHDeployer.DEFAULT_USER;
        }
        String serverIp;
        serverIp = networkService.getMQTTBrokerIP();
		//serverIp = networkService.getPublicIP();
		System.out.println("MBP IP: " + serverIp);

        try {
            sshDeployer.deploy(id,
                    // url, port, user, key
                    deviceIp, SSHDeployer.SSH_PORT, username, SSHDeployer.KEY,
                    // mqttIp, adapter, component, pinset
                    serverIp, adapter, component, pinset);
>>>>>>> 5e932877
        } catch (IOException e) {
            return new ResponseEntity<String>(HttpStatus.INTERNAL_SERVER_ERROR);
        }
        return new ResponseEntity<String>(HttpStatus.CREATED);
    }

    @RequestMapping(value = "/deploy/sensor/{id}", method = RequestMethod.DELETE)
    public ResponseEntity<String> undeploySensor(
            @PathVariable(value = "id") String id) {
        //Retrieve sensor from repository
        Sensor sensor = sensorRepository.findOne(id);

        //Sensor not found?
        if (sensor == null) {
            return new ResponseEntity<String>(HttpStatus.NOT_FOUND);
        }

        //Undeploy sensor
        try {
            sshDeployer.undeployComponent(sensor);
        } catch (IOException e) {
            return new ResponseEntity<String>(HttpStatus.INTERNAL_SERVER_ERROR);
        }
        return new ResponseEntity<String>(HttpStatus.NO_CONTENT);
    }

    @RequestMapping(value = "/deploy/actuator/{id}", method = RequestMethod.GET)
    public ResponseEntity<Boolean> isRunningActuator(@PathVariable(value = "id") String id) {
        //Retrieve actuator from repository
        Actuator actuator = actuatorRepository.findOne(id);

        //Actuator not found?
        if (actuator == null) {
            return new ResponseEntity<Boolean>(HttpStatus.NOT_FOUND);
        }

        //Determine component status
        Boolean result;
        try {
            result = sshDeployer.isComponentRunning(actuator);
        } catch (IOException e) {
            return new ResponseEntity<Boolean>(HttpStatus.INTERNAL_SERVER_ERROR);
        }
        return new ResponseEntity<Boolean>(result, HttpStatus.OK);
    }

    @RequestMapping(value = "/deploy/actuator/{id}", method = RequestMethod.POST, params = {})
    public ResponseEntity<String> deployActuator(@PathVariable(value = "id") String id) {
        //Retrieve actuator from repository
        Actuator actuator = actuatorRepository.findOne(id);

        //Actuator not found?
        if (actuator == null) {
            return new ResponseEntity<String>(HttpStatus.NOT_FOUND);
        }

<<<<<<< HEAD
        //Deploy actuator
        try {
            sshDeployer.deployComponent(actuator);
=======
        Device device = actuator.getDevice();
        Adapter adapter = actuator.getAdapter();

        if (device == null || adapter == null) {
            // Device or adapter not setted
            return new ResponseEntity<String>(HttpStatus.BAD_REQUEST);
        }
        Device deviceInRepo = addressRepository.findByMacAddress(device.getMacAddress());
        if (deviceInRepo == null) {
            // Device not setted
            return new ResponseEntity<String>(HttpStatus.BAD_REQUEST);
        }        
        String deviceIp = deviceInRepo.getIpAddress();
        String username = deviceInRepo.getUsername();
        if (username == null) {
            username = SSHDeployer.DEFAULT_USER;
        }
        String serverIp;
        serverIp = networkService.getMQTTBrokerIP();
		//serverIp = networkService.getPublicIP();
		System.out.println("MBP IP: " + serverIp);

        try {
            sshDeployer.deploy(id,
                    // url, port, user, key
                    deviceIp, SSHDeployer.SSH_PORT, username, SSHDeployer.KEY,
                    // mqttIp, adapter, component, pinset
                    serverIp, adapter, component, pinset);
>>>>>>> 5e932877
        } catch (IOException e) {
            return new ResponseEntity<String>(HttpStatus.INTERNAL_SERVER_ERROR);
        }

        return new ResponseEntity<String>(HttpStatus.CREATED);
    }

    @RequestMapping(value = "/deploy/actuator/{id}", method = RequestMethod.DELETE)
    public ResponseEntity<String> undeployActuator(
            @PathVariable(value = "id") String id) {
        //Retrieve actuator from repository
        Actuator actuator = actuatorRepository.findOne(id);

        //Actuator not found?
        if (actuator == null) {
            return new ResponseEntity<String>(HttpStatus.NOT_FOUND);
        }

        //Undeploy actuator
        try {
            sshDeployer.undeployComponent(actuator);
        } catch (IOException e) {
            return new ResponseEntity<String>(HttpStatus.INTERNAL_SERVER_ERROR);
        }
        return new ResponseEntity<String>(HttpStatus.NO_CONTENT);
    }

    @RequestMapping("/time")
    public ResponseEntity<String> serverDatetime() {
        SimpleDateFormat sdfDate = new SimpleDateFormat("yyyy-MM-dd HH:mm:ss");
        Date now = new Date();
        String strDate = sdfDate.format(now);
        return new ResponseEntity<>(strDate, HttpStatus.OK);
    }

}
<|MERGE_RESOLUTION|>--- conflicted
+++ resolved
@@ -1,249 +1,175 @@
-package org.citopt.connde.web.rest;
-
-import org.citopt.connde.RestConfiguration;
-import org.citopt.connde.domain.component.Actuator;
-import org.citopt.connde.domain.component.Sensor;
-<<<<<<< HEAD
-=======
-import org.citopt.connde.domain.device.Device;
-import org.citopt.connde.domain.adapter.Adapter;
->>>>>>> 5e932877
-import org.citopt.connde.repository.ActuatorRepository;
-import org.citopt.connde.repository.DeviceRepository;
-import org.citopt.connde.repository.SensorRepository;
-import org.citopt.connde.service.NetworkService;
-import org.citopt.connde.service.deploy.SSHDeployer;
-import org.springframework.beans.factory.annotation.Autowired;
-import org.springframework.data.rest.webmvc.RepositoryLinksResource;
-import org.springframework.hateoas.ResourceProcessor;
-import org.springframework.http.HttpStatus;
-import org.springframework.http.ResponseEntity;
-import org.springframework.web.bind.annotation.PathVariable;
-import org.springframework.web.bind.annotation.RequestMapping;
-import org.springframework.web.bind.annotation.RequestMethod;
-import org.springframework.web.bind.annotation.RestController;
-
-import java.io.IOException;
-import java.text.SimpleDateFormat;
-import java.util.Date;
-
-/**
- * @author rafaelkperes
- */
-@RestController
-@RequestMapping(RestConfiguration.BASE_PATH)
-public class RestApiController implements ResourceProcessor<RepositoryLinksResource> {
-
-    @Autowired
-    private NetworkService networkService;
-
-    @Autowired
-    private SSHDeployer sshDeployer;
-
-    @Autowired
-    private SensorRepository sensorRepository;
-
-    @Autowired
-    private ActuatorRepository actuatorRepository;
-
-    @Autowired
-    private DeviceRepository addressRepository;
-
-    @Override
-    public RepositoryLinksResource process(RepositoryLinksResource resource) {
-        return resource;
-    }
-
-    @RequestMapping(value = "/deploy/sensor/{id}", method = RequestMethod.GET)
-    public ResponseEntity<Boolean> isRunningSensor(@PathVariable(value = "id") String id) {
-        //Retrieve sensor from repository
-        Sensor sensor = sensorRepository.findOne(id);
-
-        // Sensor not found?
-        if (sensor == null) {
-            return new ResponseEntity<Boolean>(HttpStatus.NOT_FOUND);
-        }
-
-        //Determine component status
-        Boolean result;
-        try {
-            result = sshDeployer.isComponentRunning(sensor);
-        } catch (IOException e) {
-            return new ResponseEntity<Boolean>(HttpStatus.INTERNAL_SERVER_ERROR);
-        }
-
-        return new ResponseEntity<Boolean>(result, HttpStatus.OK);
-    }
-
-    @RequestMapping(value = "/deploy/sensor/{id}", method = RequestMethod.POST, params = {})
-    public ResponseEntity<String> deploySensor(
-            @PathVariable(value = "id") String id) {
-        //Retrieve sensor from repository
-        Sensor sensor = sensorRepository.findOne(id);
-
-        // Sensor not found?
-        if (sensor == null) {
-            return new ResponseEntity<String>(HttpStatus.NOT_FOUND);
-        }
-
-<<<<<<< HEAD
-        //Deploy component
-        try {
-            sshDeployer.deployComponent(sensor);
-=======
-        Device device = sensor.getDevice();
-        Adapter adapter = sensor.getAdapter();
-
-        if (device == null || adapter == null) {
-            // Device or adapter not setted
-            return new ResponseEntity<String>(HttpStatus.BAD_REQUEST);
-        }
-        
-        Device deviceInRepo = addressRepository.findByMacAddress(device.getMacAddress());
-        if (deviceInRepo == null) {
-            // Device not setted
-            return new ResponseEntity<String>(HttpStatus.BAD_REQUEST);
-        }        
-        String deviceIp = deviceInRepo.getIpAddress();
-        String username = deviceInRepo.getUsername();
-        if (username == null) {
-            username = SSHDeployer.DEFAULT_USER;
-        }
-        String serverIp;
-        serverIp = networkService.getMQTTBrokerIP();
-		//serverIp = networkService.getPublicIP();
-		System.out.println("MBP IP: " + serverIp);
-
-        try {
-            sshDeployer.deploy(id,
-                    // url, port, user, key
-                    deviceIp, SSHDeployer.SSH_PORT, username, SSHDeployer.KEY,
-                    // mqttIp, adapter, component, pinset
-                    serverIp, adapter, component, pinset);
->>>>>>> 5e932877
-        } catch (IOException e) {
-            return new ResponseEntity<String>(HttpStatus.INTERNAL_SERVER_ERROR);
-        }
-        return new ResponseEntity<String>(HttpStatus.CREATED);
-    }
-
-    @RequestMapping(value = "/deploy/sensor/{id}", method = RequestMethod.DELETE)
-    public ResponseEntity<String> undeploySensor(
-            @PathVariable(value = "id") String id) {
-        //Retrieve sensor from repository
-        Sensor sensor = sensorRepository.findOne(id);
-
-        //Sensor not found?
-        if (sensor == null) {
-            return new ResponseEntity<String>(HttpStatus.NOT_FOUND);
-        }
-
-        //Undeploy sensor
-        try {
-            sshDeployer.undeployComponent(sensor);
-        } catch (IOException e) {
-            return new ResponseEntity<String>(HttpStatus.INTERNAL_SERVER_ERROR);
-        }
-        return new ResponseEntity<String>(HttpStatus.NO_CONTENT);
-    }
-
-    @RequestMapping(value = "/deploy/actuator/{id}", method = RequestMethod.GET)
-    public ResponseEntity<Boolean> isRunningActuator(@PathVariable(value = "id") String id) {
-        //Retrieve actuator from repository
-        Actuator actuator = actuatorRepository.findOne(id);
-
-        //Actuator not found?
-        if (actuator == null) {
-            return new ResponseEntity<Boolean>(HttpStatus.NOT_FOUND);
-        }
-
-        //Determine component status
-        Boolean result;
-        try {
-            result = sshDeployer.isComponentRunning(actuator);
-        } catch (IOException e) {
-            return new ResponseEntity<Boolean>(HttpStatus.INTERNAL_SERVER_ERROR);
-        }
-        return new ResponseEntity<Boolean>(result, HttpStatus.OK);
-    }
-
-    @RequestMapping(value = "/deploy/actuator/{id}", method = RequestMethod.POST, params = {})
-    public ResponseEntity<String> deployActuator(@PathVariable(value = "id") String id) {
-        //Retrieve actuator from repository
-        Actuator actuator = actuatorRepository.findOne(id);
-
-        //Actuator not found?
-        if (actuator == null) {
-            return new ResponseEntity<String>(HttpStatus.NOT_FOUND);
-        }
-
-<<<<<<< HEAD
-        //Deploy actuator
-        try {
-            sshDeployer.deployComponent(actuator);
-=======
-        Device device = actuator.getDevice();
-        Adapter adapter = actuator.getAdapter();
-
-        if (device == null || adapter == null) {
-            // Device or adapter not setted
-            return new ResponseEntity<String>(HttpStatus.BAD_REQUEST);
-        }
-        Device deviceInRepo = addressRepository.findByMacAddress(device.getMacAddress());
-        if (deviceInRepo == null) {
-            // Device not setted
-            return new ResponseEntity<String>(HttpStatus.BAD_REQUEST);
-        }        
-        String deviceIp = deviceInRepo.getIpAddress();
-        String username = deviceInRepo.getUsername();
-        if (username == null) {
-            username = SSHDeployer.DEFAULT_USER;
-        }
-        String serverIp;
-        serverIp = networkService.getMQTTBrokerIP();
-		//serverIp = networkService.getPublicIP();
-		System.out.println("MBP IP: " + serverIp);
-
-        try {
-            sshDeployer.deploy(id,
-                    // url, port, user, key
-                    deviceIp, SSHDeployer.SSH_PORT, username, SSHDeployer.KEY,
-                    // mqttIp, adapter, component, pinset
-                    serverIp, adapter, component, pinset);
->>>>>>> 5e932877
-        } catch (IOException e) {
-            return new ResponseEntity<String>(HttpStatus.INTERNAL_SERVER_ERROR);
-        }
-
-        return new ResponseEntity<String>(HttpStatus.CREATED);
-    }
-
-    @RequestMapping(value = "/deploy/actuator/{id}", method = RequestMethod.DELETE)
-    public ResponseEntity<String> undeployActuator(
-            @PathVariable(value = "id") String id) {
-        //Retrieve actuator from repository
-        Actuator actuator = actuatorRepository.findOne(id);
-
-        //Actuator not found?
-        if (actuator == null) {
-            return new ResponseEntity<String>(HttpStatus.NOT_FOUND);
-        }
-
-        //Undeploy actuator
-        try {
-            sshDeployer.undeployComponent(actuator);
-        } catch (IOException e) {
-            return new ResponseEntity<String>(HttpStatus.INTERNAL_SERVER_ERROR);
-        }
-        return new ResponseEntity<String>(HttpStatus.NO_CONTENT);
-    }
-
-    @RequestMapping("/time")
-    public ResponseEntity<String> serverDatetime() {
-        SimpleDateFormat sdfDate = new SimpleDateFormat("yyyy-MM-dd HH:mm:ss");
-        Date now = new Date();
-        String strDate = sdfDate.format(now);
-        return new ResponseEntity<>(strDate, HttpStatus.OK);
-    }
-
-}
+package org.citopt.connde.web.rest;
+
+import org.citopt.connde.RestConfiguration;
+import org.citopt.connde.domain.component.Actuator;
+import org.citopt.connde.domain.component.Sensor;
+import org.citopt.connde.repository.ActuatorRepository;
+import org.citopt.connde.repository.SensorRepository;
+import org.citopt.connde.service.deploy.SSHDeployer;
+import org.springframework.beans.factory.annotation.Autowired;
+import org.springframework.data.rest.webmvc.RepositoryLinksResource;
+import org.springframework.hateoas.ResourceProcessor;
+import org.springframework.http.HttpStatus;
+import org.springframework.http.ResponseEntity;
+import org.springframework.web.bind.annotation.PathVariable;
+import org.springframework.web.bind.annotation.RequestMapping;
+import org.springframework.web.bind.annotation.RequestMethod;
+import org.springframework.web.bind.annotation.RestController;
+
+import java.io.IOException;
+import java.text.SimpleDateFormat;
+import java.util.Date;
+
+/**
+ * @author rafaelkperes
+ *         <p>
+ *         Refactored by Jan on 03.12.2018.
+ */
+@RestController
+@RequestMapping(RestConfiguration.BASE_PATH)
+public class RestApiController implements ResourceProcessor<RepositoryLinksResource> {
+
+    @Autowired
+    private SSHDeployer sshDeployer;
+
+    @Autowired
+    private SensorRepository sensorRepository;
+
+    @Autowired
+    private ActuatorRepository actuatorRepository;
+
+    @Override
+    public RepositoryLinksResource process(RepositoryLinksResource resource) {
+        return resource;
+    }
+
+    @RequestMapping(value = "/deploy/sensor/{id}", method = RequestMethod.GET)
+    public ResponseEntity<Boolean> isRunningSensor(@PathVariable(value = "id") String id) {
+        //Retrieve sensor from repository
+        Sensor sensor = sensorRepository.findOne(id);
+
+        // Sensor not found?
+        if (sensor == null) {
+            return new ResponseEntity<Boolean>(HttpStatus.NOT_FOUND);
+        }
+
+        //Determine component status
+        Boolean result;
+        try {
+            result = sshDeployer.isComponentRunning(sensor);
+        } catch (IOException e) {
+            return new ResponseEntity<Boolean>(HttpStatus.INTERNAL_SERVER_ERROR);
+        }
+
+        return new ResponseEntity<Boolean>(result, HttpStatus.OK);
+    }
+
+    @RequestMapping(value = "/deploy/sensor/{id}", method = RequestMethod.POST, params = {})
+    public ResponseEntity<String> deploySensor(
+            @PathVariable(value = "id") String id) {
+        //Retrieve sensor from repository
+        Sensor sensor = sensorRepository.findOne(id);
+
+        // Sensor not found?
+        if (sensor == null) {
+            return new ResponseEntity<String>(HttpStatus.NOT_FOUND);
+        }
+
+        //Deploy component
+        try {
+            sshDeployer.deployComponent(sensor);
+        } catch (IOException e) {
+            return new ResponseEntity<String>(HttpStatus.INTERNAL_SERVER_ERROR);
+        }
+        return new ResponseEntity<String>(HttpStatus.CREATED);
+    }
+
+    @RequestMapping(value = "/deploy/sensor/{id}", method = RequestMethod.DELETE)
+    public ResponseEntity<String> undeploySensor(
+            @PathVariable(value = "id") String id) {
+        //Retrieve sensor from repository
+        Sensor sensor = sensorRepository.findOne(id);
+
+        //Sensor not found?
+        if (sensor == null) {
+            return new ResponseEntity<String>(HttpStatus.NOT_FOUND);
+        }
+
+        //Undeploy sensor
+        try {
+            sshDeployer.undeployComponent(sensor);
+        } catch (IOException e) {
+            return new ResponseEntity<String>(HttpStatus.INTERNAL_SERVER_ERROR);
+        }
+        return new ResponseEntity<String>(HttpStatus.NO_CONTENT);
+    }
+
+    @RequestMapping(value = "/deploy/actuator/{id}", method = RequestMethod.GET)
+    public ResponseEntity<Boolean> isRunningActuator(@PathVariable(value = "id") String id) {
+        //Retrieve actuator from repository
+        Actuator actuator = actuatorRepository.findOne(id);
+
+        //Actuator not found?
+        if (actuator == null) {
+            return new ResponseEntity<Boolean>(HttpStatus.NOT_FOUND);
+        }
+
+        //Determine component status
+        Boolean result;
+        try {
+            result = sshDeployer.isComponentRunning(actuator);
+        } catch (IOException e) {
+            return new ResponseEntity<Boolean>(HttpStatus.INTERNAL_SERVER_ERROR);
+        }
+        return new ResponseEntity<Boolean>(result, HttpStatus.OK);
+    }
+
+    @RequestMapping(value = "/deploy/actuator/{id}", method = RequestMethod.POST, params = {})
+    public ResponseEntity<String> deployActuator(@PathVariable(value = "id") String id) {
+        //Retrieve actuator from repository
+        Actuator actuator = actuatorRepository.findOne(id);
+
+        //Actuator not found?
+        if (actuator == null) {
+            return new ResponseEntity<String>(HttpStatus.NOT_FOUND);
+        }
+
+        //Deploy actuator
+        try {
+            sshDeployer.deployComponent(actuator);
+        } catch (IOException e) {
+            return new ResponseEntity<String>(HttpStatus.INTERNAL_SERVER_ERROR);
+        }
+
+        return new ResponseEntity<String>(HttpStatus.CREATED);
+    }
+
+    @RequestMapping(value = "/deploy/actuator/{id}", method = RequestMethod.DELETE)
+    public ResponseEntity<String> undeployActuator(
+            @PathVariable(value = "id") String id) {
+        //Retrieve actuator from repository
+        Actuator actuator = actuatorRepository.findOne(id);
+
+        //Actuator not found?
+        if (actuator == null) {
+            return new ResponseEntity<String>(HttpStatus.NOT_FOUND);
+        }
+
+        //Undeploy actuator
+        try {
+            sshDeployer.undeployComponent(actuator);
+        } catch (IOException e) {
+            return new ResponseEntity<String>(HttpStatus.INTERNAL_SERVER_ERROR);
+        }
+        return new ResponseEntity<String>(HttpStatus.NO_CONTENT);
+    }
+
+    @RequestMapping("/time")
+    public ResponseEntity<String> serverDatetime() {
+        SimpleDateFormat sdfDate = new SimpleDateFormat("yyyy-MM-dd HH:mm:ss");
+        Date now = new Date();
+        String strDate = sdfDate.format(now);
+        return new ResponseEntity<>(strDate, HttpStatus.OK);
+    }
+
+}