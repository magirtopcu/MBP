--- conflicted
+++ resolved
@@ -1,75 +1,69 @@
-package org.citopt.connde.web.rest.event_handler;
-
-import org.citopt.connde.domain.component.Actuator;
-<<<<<<< HEAD
-import org.citopt.connde.service.cep.trigger.CEPTriggerService;
-import org.citopt.connde.service.deploy.SSHDeployer;
-import org.springframework.beans.factory.annotation.Autowired;
-import org.springframework.data.rest.core.annotation.HandleAfterCreate;
-=======
-import org.citopt.connde.domain.valueLog.ValueLog;
-import org.citopt.connde.repository.ValueLogRepository;
-import org.citopt.connde.service.deploy.SSHDeployer;
-import org.springframework.beans.factory.annotation.Autowired;
-import org.springframework.data.rest.core.annotation.HandleAfterDelete;
->>>>>>> 327c3e32
-import org.springframework.data.rest.core.annotation.HandleBeforeDelete;
-import org.springframework.data.rest.core.annotation.RepositoryEventHandler;
-import org.springframework.stereotype.Component;
-
-import java.io.IOException;
-import java.util.List;
-
-/**
- * Event handler for operations that are performed on actuators.
- */
-@Component
-@RepositoryEventHandler
-public class ActuatorEventHandler {
-
-    @Autowired
-    private ValueLogRepository valueLogRepository;
-
-    @Autowired
-    private CEPTriggerService triggerService;
-
-    @Autowired
-    private SSHDeployer sshDeployer;
-
-    /**
-     * Called, when an actuator was created. This method then takes care of registering a corresponding
-     * event type at the CEP engine.
-     *
-     * @param actuator The created actuator
-     */
-    @HandleAfterCreate
-    public void afterActuatorCreate(Actuator actuator) {
-        triggerService.registerComponentEventType(actuator);
-    }
-
-    /**
-     * Called, when an actuator is supposed to be deleted. This method then takes care of undeploying it before.
-     *
-     * @param actuator The actuator that is supposed to be deleted
-     * @throws IOException In case of an I/O issue
-     */
-    @HandleBeforeDelete
-    public void beforeActuatorDelete(Actuator actuator) throws IOException {
-        sshDeployer.undeployIfRunning(actuator);
-    }
-
-    /**
-     * Called in case an actuator is supposed to be deleted. This method then takes care of deleting all
-     * value logs that are associated with this actuator.
-     *
-     * @param actuator The actuator that is supposed to be deleted
-     */
-    @HandleAfterDelete
-    public void afterActuatorDelete(Actuator actuator) {
-        //Get affected value logs
-        List<ValueLog> valueLogs = valueLogRepository.findListByIdref(actuator.getId());
-
-        //Delete the logs from repository
-        valueLogRepository.delete(valueLogs);
-    }
-}
+package org.citopt.connde.web.rest.event_handler;
+
+import org.citopt.connde.domain.component.Actuator;
+import org.citopt.connde.service.cep.trigger.CEPTriggerService;
+import org.citopt.connde.domain.valueLog.ValueLog;
+import org.citopt.connde.repository.ValueLogRepository;
+import org.citopt.connde.service.deploy.SSHDeployer;
+import org.springframework.beans.factory.annotation.Autowired;
+import org.springframework.data.rest.core.annotation.HandleAfterCreate;
+import org.springframework.data.rest.core.annotation.HandleAfterDelete;
+import org.springframework.data.rest.core.annotation.HandleBeforeDelete;
+import org.springframework.data.rest.core.annotation.RepositoryEventHandler;
+import org.springframework.stereotype.Component;
+
+import java.io.IOException;
+import java.util.List;
+
+/**
+ * Event handler for operations that are performed on actuators.
+ */
+@Component
+@RepositoryEventHandler
+public class ActuatorEventHandler {
+	@Autowired
+    private ValueLogRepository valueLogRepository;
+	
+    @Autowired
+    private CEPTriggerService triggerService;
+
+    @Autowired
+    private SSHDeployer sshDeployer;
+
+    /**
+     * Called in case an actuator was created. This method then takes care of registering a corresponding
+     * event type at the CEP engine.
+     *
+     * @param actuator The created actuator
+     */
+    @HandleAfterCreate
+    public void afterActuatorCreate(Actuator actuator) {
+        triggerService.registerComponentEventType(actuator);
+    }
+
+    /**
+     * Called in case an actuator is supposed to be deleted. This method then takes care of undeploying it before.
+     *
+     * @param actuator The actuator that is supposed to be deleted
+     * @throws IOException In case of an I/O issue
+     */
+    @HandleBeforeDelete
+    public void beforeActuatorDelete(Actuator actuator) throws IOException {
+        sshDeployer.undeployIfRunning(actuator);
+    }
+    
+     /**
+     * Called in case an actuator is supposed to be deleted. This method then takes care of deleting all
+     * value logs that are associated with this actuator.
+     *
+     * @param actuator The actuator that is supposed to be deleted
+     */
+    @HandleAfterDelete
+    public void afterActuatorDelete(Actuator actuator) {
+        //Get affected value logs
+        List<ValueLog> valueLogs = valueLogRepository.findListByIdref(actuator.getId());
+
+        //Delete the logs from repository
+        valueLogRepository.delete(valueLogs);
+    }
+}