--- conflicted
+++ resolved
@@ -3,11 +3,7 @@
 import org.citopt.connde.domain.device.Device;
 import org.citopt.connde.domain.monitoring.MonitoringAdapter;
 import org.citopt.connde.domain.monitoring.MonitoringComponent;
-<<<<<<< HEAD
-import org.citopt.connde.domain.valueLog.ValueLog;
 import org.citopt.connde.repository.DeviceRepository;
-=======
->>>>>>> abe0fe1f
 import org.citopt.connde.repository.ValueLogRepository;
 import org.citopt.connde.service.cep.trigger.CEPTriggerService;
 import org.citopt.connde.service.deploy.SSHDeployer;
@@ -80,7 +76,7 @@
             //Undeploy monitoring component if necessary
             sshDeployer.undeployIfRunning(monitoringComponent);
 
-            //TODO Delete value logs with idref monitoringComponent.getId()
+            //TODO Delete value logs by idref monitoringComponent.getId()
         }
     }
 }