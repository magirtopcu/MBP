--- conflicted
+++ resolved
@@ -1,75 +1,69 @@
-package org.citopt.connde.web.rest.event_handler;
-
-import org.citopt.connde.domain.component.Sensor;
-<<<<<<< HEAD
-import org.citopt.connde.service.cep.trigger.CEPTriggerService;
-import org.citopt.connde.service.deploy.SSHDeployer;
-import org.springframework.beans.factory.annotation.Autowired;
-import org.springframework.data.rest.core.annotation.HandleAfterCreate;
-=======
-import org.citopt.connde.domain.valueLog.ValueLog;
-import org.citopt.connde.repository.ValueLogRepository;
-import org.citopt.connde.service.deploy.SSHDeployer;
-import org.springframework.beans.factory.annotation.Autowired;
-import org.springframework.data.rest.core.annotation.HandleAfterDelete;
->>>>>>> 327c3e32
-import org.springframework.data.rest.core.annotation.HandleBeforeDelete;
-import org.springframework.data.rest.core.annotation.RepositoryEventHandler;
-import org.springframework.stereotype.Component;
-
-import java.io.IOException;
-import java.util.List;
-
-/**
- * Event handler for operations that are performed on sensors.
- */
-@Component
-@RepositoryEventHandler
-public class SensorEventHandler {
-    @Autowired
-<<<<<<< HEAD
-    private CEPTriggerService triggerService;
-=======
-    private ValueLogRepository valueLogRepository;
->>>>>>> 327c3e32
-
-    @Autowired
-    private SSHDeployer sshDeployer;
-
-    /**
-     * Called, when a sensor was created. This method then takes care of registering a corresponding
-     * event type at the CEP engine.
-     *
-     * @param sensor The created sensor
-     */
-    @HandleAfterCreate
-    public void afterSensorCreate(Sensor sensor) {
-        triggerService.registerComponentEventType(sensor);
-    }
-
-    /**
-     * Called, when a sensor is supposed to be deleted. This method then takes care of undeploying it before.
-     *
-     * @param sensor The sensor that is supposed to be deleted
-     * @throws IOException In case of an I/O issue
-     */
-    @HandleBeforeDelete
-    public void beforeSensorDelete(Sensor sensor) throws IOException {
-        sshDeployer.undeployIfRunning(sensor);
-    }
-
-    /**
-     * Called in case a sensor is supposed to be deleted. This method then takes care of deleting all
-     * value logs that are associated with this sensor.
-     *
-     * @param sensor The sensor that is supposed to be deleted
-     */
-    @HandleAfterDelete
-    public void afterSensorDelete(Sensor sensor) {
-        //Get affected value logs
-        List<ValueLog> valueLogs = valueLogRepository.findListByIdref(sensor.getId());
-
-        //Delete the logs from repository
-        valueLogRepository.delete(valueLogs);
-    }
-}
+package org.citopt.connde.web.rest.event_handler;
+
+import org.citopt.connde.domain.component.Sensor;
+import org.citopt.connde.domain.valueLog.ValueLog;
+import org.citopt.connde.repository.ValueLogRepository;
+import org.citopt.connde.service.cep.trigger.CEPTriggerService;
+import org.citopt.connde.service.deploy.SSHDeployer;
+import org.springframework.beans.factory.annotation.Autowired;
+import org.springframework.data.rest.core.annotation.HandleAfterCreate;
+import org.springframework.data.rest.core.annotation.HandleAfterDelete;
+import org.springframework.data.rest.core.annotation.HandleBeforeDelete;
+import org.springframework.data.rest.core.annotation.RepositoryEventHandler;
+import org.springframework.stereotype.Component;
+
+import java.io.IOException;
+import java.util.List;
+
+/**
+ * Event handler for operations that are performed on sensors.
+ */
+@Component
+@RepositoryEventHandler
+public class SensorEventHandler {
+    @Autowired
+    private ValueLogRepository valueLogRepository;
+
+    @Autowired
+    private CEPTriggerService triggerService;
+
+    @Autowired
+    private SSHDeployer sshDeployer;
+
+    /**
+     * Called in case a sensor was created. This method then takes care of registering a corresponding
+     * event type at the CEP engine.
+     *
+     * @param sensor The created sensor
+     */
+    @HandleAfterCreate
+    public void afterSensorCreate(Sensor sensor) {
+        triggerService.registerComponentEventType(sensor);
+    }
+
+    /**
+     * Called in case a sensor is supposed to be deleted. This method then takes care of undeploying it before.
+     *
+     * @param sensor The sensor that is supposed to be deleted
+     * @throws IOException In case of an I/O issue
+     */
+    @HandleBeforeDelete
+    public void beforeSensorDelete(Sensor sensor) throws IOException {
+        sshDeployer.undeployIfRunning(sensor);
+    }
+
+    /**
+     * Called in case a sensor is supposed to be deleted. This method then takes care of deleting all
+     * value logs that are associated with this sensor.
+     *
+     * @param sensor The sensor that is supposed to be deleted
+     */
+    @HandleAfterDelete
+    public void afterSensorDelete(Sensor sensor) {
+        //Get affected value logs
+        List<ValueLog> valueLogs = valueLogRepository.findListByIdref(sensor.getId());
+
+        //Delete the logs from repository
+        valueLogRepository.delete(valueLogs);
+    }
+}