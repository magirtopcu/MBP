package org.citopt.connde;

<<<<<<< HEAD
import org.citopt.connde.domain.adapter.Adapter;
=======
import org.citopt.connde.domain.adapter.AdapterValidator;
>>>>>>> 58d7a066
import org.citopt.connde.domain.component.Actuator;
import org.citopt.connde.domain.component.ActuatorValidator;
import org.citopt.connde.domain.component.Sensor;
import org.citopt.connde.domain.component.SensorValidator;
import org.citopt.connde.domain.componentType.ComponentType;
import org.citopt.connde.domain.device.Device;
import org.citopt.connde.domain.device.DeviceValidator;
import org.citopt.connde.domain.user.Authority;
import org.citopt.connde.domain.user.User;
import org.citopt.connde.web.rest.RestDeploymentController;
import org.springframework.context.annotation.Bean;
import org.springframework.context.annotation.Configuration;
import org.springframework.data.rest.core.config.RepositoryRestConfiguration;
import org.springframework.data.rest.core.event.ValidatingRepositoryEventListener;
import org.springframework.data.rest.webmvc.config.RepositoryRestConfigurerAdapter;
import org.springframework.hateoas.Link;
import org.springframework.hateoas.Resource;
import org.springframework.hateoas.ResourceProcessor;
import org.springframework.hateoas.mvc.ControllerLinkBuilder;

/**
 * Contains crucial rest configurations for the application.
 *
 * @author rafaelkperes, Jan
 */
@Configuration
public class RestConfiguration extends RepositoryRestConfigurerAdapter {
    //Base path for REST calls (URL prefix)
    public static final String BASE_PATH = "/api";

    /**
     * REST configuration for the repositories that are used within this application.
     *
     * @param config Repository REST configuration to extend
     */
    @Override
    public void configureRepositoryRestConfiguration(RepositoryRestConfiguration config) {
        super.configureRepositoryRestConfiguration(config);

        System.out.println("load RepositoryRestMvcConfiguration");

        config.setBasePath(BASE_PATH);
        config.exposeIdsFor(Device.class, Adapter.class, Actuator.class, Sensor.class, User.class, Authority.class, ComponentType.class);
    }

    /**
     * Creates and adds validators for the REST documents.
     *
     * @param v Validating repository event listener to extend
     */
    @Override
    public void configureValidatingRepositoryEventListener(ValidatingRepositoryEventListener v) {
<<<<<<< HEAD
        //Sensors
=======
        //Adapters
        v.addValidator("beforeSave", new AdapterValidator());
        v.addValidator("beforeCreate", new AdapterValidator());

>>>>>>> 58d7a066
        v.addValidator("beforeSave", new SensorValidator());
        v.addValidator("beforeCreate", new SensorValidator());

        //Actuators
        v.addValidator("beforeSave", new ActuatorValidator());
        v.addValidator("beforeCreate", new ActuatorValidator());

        //Devices
        v.addValidator("beforeSave", new DeviceValidator());
        v.addValidator("beforeCreate", new DeviceValidator());
    }

    /**
     * Resource processor for sensors.
     *
     * @return The resource processor
     */
    @Bean
    public ResourceProcessor<Resource<Sensor>> sensorProcessor() {

        return new ResourceProcessor<Resource<Sensor>>() {

            /**
             * Processing method for sensor resources.
             * @param resource The sensor resource to process
             * @return The processed sensor resource
             */
            @Override
            public Resource<Sensor> process(Resource<Sensor> resource) {
                //Get sensor id
                String id = resource.getContent().getId();
                //Link sensor with deployment
                Link link = ControllerLinkBuilder.linkTo(ControllerLinkBuilder.
                        methodOn(RestDeploymentController.class).deploySensor(id))
                        .withRel("deploy");
                resource.add(link);
                return resource;
            }
        };
    }

    /**
     * Resource processor for actuators.
     *
     * @return The resource processor
     */
    @Bean
    public ResourceProcessor<Resource<Actuator>> actuatorProcessor() {

        return new ResourceProcessor<Resource<Actuator>>() {

            /**
             * Processing method for actuator resources.
             * @param resource The actuator resource to process
             * @return The processed actuator resource
             */
            @Override
            public Resource<Actuator> process(Resource<Actuator> resource) {
                //Get actuator id
                String id = resource.getContent().getId();
                //Link actuator with deployment
                Link link = ControllerLinkBuilder.linkTo(ControllerLinkBuilder.
                        methodOn(RestDeploymentController.class).deployActuator(id))
                        .withRel("deploy");
                resource.add(link);
                return resource;
            }
        };
    }
}<|MERGE_RESOLUTION|>--- conflicted
+++ resolved
@@ -1,10 +1,7 @@
 package org.citopt.connde;
 
-<<<<<<< HEAD
 import org.citopt.connde.domain.adapter.Adapter;
-=======
 import org.citopt.connde.domain.adapter.AdapterValidator;
->>>>>>> 58d7a066
 import org.citopt.connde.domain.component.Actuator;
 import org.citopt.connde.domain.component.ActuatorValidator;
 import org.citopt.connde.domain.component.Sensor;
@@ -57,14 +54,12 @@
      */
     @Override
     public void configureValidatingRepositoryEventListener(ValidatingRepositoryEventListener v) {
-<<<<<<< HEAD
-        //Sensors
-=======
+
         //Adapters
         v.addValidator("beforeSave", new AdapterValidator());
         v.addValidator("beforeCreate", new AdapterValidator());
 
->>>>>>> 58d7a066
+        //Sensors
         v.addValidator("beforeSave", new SensorValidator());
         v.addValidator("beforeCreate", new SensorValidator());
 
