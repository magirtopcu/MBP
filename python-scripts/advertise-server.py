--- conflicted
+++ resolved
@@ -31,15 +31,11 @@
 def isEqual(e1, e2):
     if e1 is None or e2 is None:
         return False
-<<<<<<< HEAD
 
     return e1[const.DEV_IP] == e2[const.DEV_IP] and \
            e1[const.DEV_MAC] == e2[const.DEV_MAC] and \
            e1[const.LOCAL_ID] == e2[const.LOCAL_ID] and \
            e1[const.DEV_TYPE] == e2[const.DEV_TYPE]
-=======
-    return e1['ipAddress'] == e2['ipAddress'] and e1['iface'] == e2['iface']
->>>>>>> 62bea7e0
 
 
 def proccessMessage(coll, message, addr_info):
@@ -148,25 +144,6 @@
         data = self.request[0].decode('utf-8')
         print('Received: ' + str(data))
 
-<<<<<<< HEAD
-        data = json.loads(data)
-
-        connection_types = {
-            const.CONN_HELLO: self._handle_hello,
-            const.CONN_INIT: self._handle_init,
-            const.CONN_VALUE: self._handle_value,
-            const.CONN_KEEP_ALIVE: self._handle_keepalive,
-            const.CONN_PING: self._handle_ping,
-
-        }
-
-        if const.CONN_TYPE in data:
-            conn_type = data[const.CONN_TYPE]
-            if conn_type in connection_types:
-                connection_types[conn_type]()
-            else:
-                raise NotImplementedError('Unknown connection type |' + conn_type + '|')
-=======
         try:
             data = json.loads(data)
 
@@ -187,7 +164,6 @@
                     raise NotImplementedError('Unknown connection type |' + conn_type + '|')
         except:
             print('unknown msg format')
->>>>>>> 62bea7e0
 
 
 # main
